--- conflicted
+++ resolved
@@ -969,15 +969,7 @@
 And below is an example of creating a child.
 
 ```csharp
-
-<<<<<<< HEAD
 var childLifetimeScope = lifetimeScope.CreateChild();
-=======
-// Instantiate with child scope
-childLifetimeScope.Container.Resolve<ScopedService>();
-
-// Create a extra registered child
->>>>>>> f3c1ae3c
 var childLifetimeScope = lifetimeScope.CreateChild(builder =>
 {
     builder.Register<ExtraClass>(Lifetime.Scoped);
